--- conflicted
+++ resolved
@@ -35,9 +35,6 @@
         IObservable<PullRequest> GetPullRequestsForRepository(string owner, string name);
         IObservable<PullRequest> CreatePullRequest(NewPullRequest pullRequest, string owner, string repo);
         IObservable<Branch> GetBranches(string owner, string repo);
-<<<<<<< HEAD
-=======
         IObservable<Repository> GetRepositories();
->>>>>>> d8474357
     }
 }