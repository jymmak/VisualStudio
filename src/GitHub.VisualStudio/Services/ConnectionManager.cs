--- conflicted
+++ resolved
@@ -6,21 +6,15 @@
 using System.Threading.Tasks;
 using GitHub.Api;
 using GitHub.Extensions;
-<<<<<<< HEAD
 using GitHub.Models;
 using GitHub.Primitives;
 using GitHub.Services;
 using IGitHubClient = Octokit.IGitHubClient;
 using GitHubClient = Octokit.GitHubClient;
 using User = Octokit.User;
-=======
-using GitHub.Factories;
+using Serilog;
 using GitHub.Logging;
-using GitHub.Models;
-using GitHub.Primitives;
-using GitHub.Services;
-using Serilog;
->>>>>>> 8f6d2189
+using System.Threading;
 
 namespace GitHub.VisualStudio
 {
@@ -30,11 +24,9 @@
     [Export(typeof(IConnectionManager))]
     public class ConnectionManager : IConnectionManager
     {
-<<<<<<< HEAD
+        static readonly ILogger log = LogManager.ForContext<ConnectionManager>();
+
         readonly IProgram program;
-=======
-        static readonly ILogger log = LogManager.ForContext<ConnectionManager>();
->>>>>>> 8f6d2189
         readonly IConnectionCache cache;
         readonly IKeychain keychain;
         readonly ILoginManager loginManager;
@@ -173,31 +165,7 @@
             }
             finally
             {
-<<<<<<< HEAD
                 loaded.SetResult(null);
-=======
-                var client = await apiClientFactory.CreateGitHubClient(c.HostAddress);
-                var addConnection = true;
-
-                try
-                {
-                    await loginManager.LoginFromCache(c.HostAddress, client);
-                }
-                catch (Octokit.ApiException e)
-                {
-                    addConnection = false;
-                    log.Error(e, "Cached credentials for connection {Address} were invalid", c.HostAddress);
-                }
-                catch (Exception)
-                {
-                    // Add the connection in this case - could be that there's no internet connection.
-                }
-
-                if (addConnection)
-                {
-                    AddConnection(c.HostAddress, c.UserName);
-                }
->>>>>>> 8f6d2189
             }
         }
 
