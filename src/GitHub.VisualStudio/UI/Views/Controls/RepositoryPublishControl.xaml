--- conflicted
+++ resolved
@@ -112,16 +112,11 @@
                Foreground="{DynamicResource GitHubVsWindowText}"
                MaxLength="{x:Static cache:Constants.MaxRepositoryNameLength}"
                Text="{Binding RepositoryName}"
-<<<<<<< HEAD
                PromptText="{x:Static prop:Resources.RepoNameText}" 
-               AutomationProperties.AutomationId="{x:Static automation:AutomationIDs.TeamExplorerPublishRepositoryNameTextBox}" />
-        </Grid>
-=======
-               PromptText="{x:Static prop:Resources.RepoNameText}"
+               AutomationProperties.AutomationId="{x:Static automation:AutomationIDs.TeamExplorerPublishRepositoryNameTextBox}"
                VerticalContentAlignment="Center"/>
     </Grid>
->>>>>>> 08091ab1
-
+    
     <Grid>
       <ui:PromptTextBox x:Name="description"
                Height="52"
@@ -162,16 +157,11 @@
         <Button x:Name="publishRepositoryButton"
             Margin="0,8,0,0"
             HorizontalAlignment="Left"
-<<<<<<< HEAD
             IsDefault="True"
             Style="{StaticResource GitHubVsButton}"
             AutomationProperties.AutomationId="{x:Static automation:AutomationIDs.TeamExplorerPublishRepositoryButton}" >
-        <TextBlock Text="{x:Static prop:Resources.publishText}" />
-=======
-            IsDefault="True">
-      <TextBlock Text="{x:Static prop:Resources.publishText}" />
->>>>>>> 08091ab1
-    </Button>
+            <TextBlock Text="{x:Static prop:Resources.publishText}" />
+        </Button>
 
   </StackPanel>
 </local:GenericRepositoryPublishControl>