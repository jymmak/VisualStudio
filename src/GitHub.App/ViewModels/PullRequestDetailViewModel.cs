﻿using System;
using System.Collections.Generic;
using System.ComponentModel.Composition;
using System.IO;
using System.Linq;
using System.Reactive;
using System.Reactive.Linq;
using System.Reactive.Threading.Tasks;
using System.Threading.Tasks;
using GitHub.App;
using GitHub.Exports;
using GitHub.Extensions;
using GitHub.Models;
using GitHub.Services;
using GitHub.UI;
using LibGit2Sharp;
using NullGuard;
using ReactiveUI;

namespace GitHub.ViewModels
{
    /// <summary>
    /// A view model which displays the details of a pull request.
    /// </summary>
    [ExportViewModel(ViewType = UIViewType.PRDetail)]
    [PartCreationPolicy(CreationPolicy.NonShared)]
    [NullGuard(ValidationFlags.None)]
    public class PullRequestDetailViewModel : PanePageViewModelBase, IPullRequestDetailViewModel
    {
        readonly IModelService modelService;
        readonly IPullRequestService pullRequestsService;
        readonly IPullRequestSessionManager sessionManager;
        readonly IUsageTracker usageTracker;
        IPullRequestModel model;
        string sourceBranchDisplayName;
        string targetBranchDisplayName;
        int commentCount;
        string body;
        IReadOnlyList<IPullRequestChangeNode> changedFilesTree;
        IPullRequestCheckoutState checkoutState;
        IPullRequestUpdateState updateState;
        string errorMessage;
        string operationError;
        bool isBusy;
        bool isLoading;
        bool isCheckedOut;
        bool isFromFork;
        bool isInCheckout;

        /// <summary>
        /// Initializes a new instance of the <see cref="PullRequestDetailViewModel"/> class.
        /// </summary>
        /// <param name="connectionRepositoryHostMap">The connection repository host map.</param>
        /// <param name="teservice">The team explorer service.</param>
        /// <param name="pullRequestsService">The pull requests service.</param>
        /// <param name="sessionManager">The pull request session manager.</param>
        /// <param name="usageTracker">The usage tracker.</param>
        [ImportingConstructor]
        PullRequestDetailViewModel(
            IConnectionRepositoryHostMap connectionRepositoryHostMap,
            ITeamExplorerServiceHolder teservice,
            IPullRequestService pullRequestsService,
            IPullRequestSessionManager sessionManager,
            IUsageTracker usageTracker)
            : this(teservice.ActiveRepo,
                   connectionRepositoryHostMap.CurrentRepositoryHost.ModelService,
                   pullRequestsService,
                   sessionManager,
                   usageTracker)
        {
        }

        /// <summary>
        /// Initializes a new instance of the <see cref="PullRequestDetailViewModel"/> class.
        /// </summary>
        /// <param name="localRepository">The local repository.</param>
        /// <param name="modelService">The model service.</param>
        /// <param name="pullRequestsService">The pull requests service.</param>
        /// <param name="sessionManager">The pull request session manager.</param>
        /// <param name="usageTracker">The usage tracker.</param>
        public PullRequestDetailViewModel(
            ILocalRepositoryModel localRepository,
            IModelService modelService,
            IPullRequestService pullRequestsService,
            IPullRequestSessionManager sessionManager,
            IUsageTracker usageTracker)
        {
            this.LocalRepository = localRepository;
            this.modelService = modelService;
            this.pullRequestsService = pullRequestsService;
            this.sessionManager = sessionManager;
            this.usageTracker = usageTracker;

            Checkout = ReactiveCommand.CreateAsyncObservable(
                this.WhenAnyValue(x => x.CheckoutState)
                    .Cast<CheckoutCommandState>()
                    .Select(x => x != null && x.IsEnabled), 
                DoCheckout);
            Checkout.IsExecuting.Subscribe(x => isInCheckout = x);
            SubscribeOperationError(Checkout);

            Pull = ReactiveCommand.CreateAsyncObservable(
                this.WhenAnyValue(x => x.UpdateState)
                    .Cast<UpdateCommandState>()
                    .Select(x => x != null && x.PullEnabled),
                DoPull);
            SubscribeOperationError(Pull);

            Push = ReactiveCommand.CreateAsyncObservable(
                this.WhenAnyValue(x => x.UpdateState)
                    .Cast<UpdateCommandState>()
                    .Select(x => x != null && x.PushEnabled),
                DoPush);
            SubscribeOperationError(Push);

            OpenOnGitHub = ReactiveCommand.Create();
            OpenFile = ReactiveCommand.Create(this.WhenAnyValue(x => x.IsCheckedOut));
            DiffFile = ReactiveCommand.Create();
        }

        /// <summary>
        /// Gets the underlying pull request model.
        /// </summary>
        public IPullRequestModel Model
        {
            get { return model; }
            private set
            {
                // PullRequestModel overrides Equals such that two PRs with the same number are
                // considered equal. This was causing the Model not to be updated on refresh:
                // we need to use ReferenceEquals.
                if (!ReferenceEquals(model, value))
                {
                    this.RaisePropertyChanging(nameof(Model));
                    model = value;
                    this.RaisePropertyChanged(nameof(Model));
                }
            }
        }

        /// <summary>
        /// Gets the local repository.
        /// </summary>
        public ILocalRepositoryModel LocalRepository { get; }

        /// <summary>
        /// Gets the remote repository that contains the pull request.
        /// </summary>
        /// <remarks>
        /// The remote repository may be different from the local repository if the local
        /// repository is a fork and the user is viewing pull requests from the parent repository.
        /// </remarks>
        public IRemoteRepositoryModel RemoteRepository { get; private set; }

        /// <summary>
        /// Gets the session for the pull request.
        /// </summary>
        public IPullRequestSession Session { get; private set; }

        /// <summary>
        /// Gets a string describing how to display the pull request's source branch.
        /// </summary>
        public string SourceBranchDisplayName
        {
            get { return sourceBranchDisplayName; }
            private set { this.RaiseAndSetIfChanged(ref sourceBranchDisplayName, value); }
        }

        /// <summary>
        /// Gets a string describing how to display the pull request's target branch.
        /// </summary>
        public string TargetBranchDisplayName
        {
            get { return targetBranchDisplayName; }
            private set { this.RaiseAndSetIfChanged(ref targetBranchDisplayName, value); }
        }

        /// <summary>
        /// Gets the number of comments made on the pull request.
        /// </summary>
        public int CommentCount
        {
            get { return commentCount; }
            private set { this.RaiseAndSetIfChanged(ref commentCount, value); }
        }

        /// <summary>
        /// Gets a value indicating whether the view model is updating.
        /// </summary>
        public bool IsBusy
        {
            get { return isBusy; }
            private set { this.RaiseAndSetIfChanged(ref isBusy, value); }
        }

        /// Gets a value indicating whether the pull request branch is checked out.
        /// </summary>
        public bool IsCheckedOut
        {
            get { return isCheckedOut; }
            private set { this.RaiseAndSetIfChanged(ref isCheckedOut, value); }
        }

        /// <summary>
        /// Gets a value indicating whether the view model is loading.
        /// </summary>
        public bool IsLoading
        {
            get { return isLoading; }
            private set { this.RaiseAndSetIfChanged(ref isLoading, value); }
        }

        /// <summary>
        /// Gets a value indicating whether the pull request comes from a fork.
        /// </summary>
        public bool IsFromFork
        {
            get { return isFromFork; }
            private set { this.RaiseAndSetIfChanged(ref isFromFork, value); }
        }

        /// <summary>
        /// Gets the pull request body.
        /// </summary>
        public string Body
        {
            get { return body; }
            private set { this.RaiseAndSetIfChanged(ref body, value); }
        }

        /// <summary>
        /// Gets the state associated with the <see cref="Checkout"/> command.
        /// </summary>
        public IPullRequestCheckoutState CheckoutState
        {
            get { return checkoutState; }
            private set { this.RaiseAndSetIfChanged(ref checkoutState, value); }
        }

        /// <summary>
        /// Gets the state associated with the <see cref="Pull"/> and <see cref="Push"/> commands.
        /// </summary>
        public IPullRequestUpdateState UpdateState
        {
            get { return updateState; }
            private set { this.RaiseAndSetIfChanged(ref updateState, value); }
        }

        /// <summary>
        /// Gets an error message to display if loading fails.
        /// </summary>
        public string ErrorMessage
        {
            get { return errorMessage; }
            private set { this.RaiseAndSetIfChanged(ref errorMessage, value); }
        }

        /// <summary>
        /// Gets the error message to be displayed in the action area as a result of an error in a
        /// git operation.
        /// </summary>
        public string OperationError
        {
            get { return operationError; }
            private set { this.RaiseAndSetIfChanged(ref operationError, value); }
        }

        /// <summary>
        /// Gets the changed files as a tree.
        /// </summary>
        public IReadOnlyList<IPullRequestChangeNode> ChangedFilesTree
        {
            get { return changedFilesTree; }
            private set { this.RaiseAndSetIfChanged(ref changedFilesTree, value); }
        }

        /// <summary>
        /// Gets a command that checks out the pull request locally.
        /// </summary>
        public ReactiveCommand<Unit> Checkout { get; }

        /// <summary>
        /// Gets a command that pulls changes to the current branch.
        /// </summary>
        public ReactiveCommand<Unit> Pull { get; }

        /// <summary>
        /// Gets a command that pushes changes from the current branch.
        /// </summary>
        public ReactiveCommand<Unit> Push { get; }

        /// <summary>
        /// Gets a command that opens the pull request on GitHub.
        /// </summary>
        public ReactiveCommand<object> OpenOnGitHub { get; }

        /// <summary>
        /// Gets a command that opens a <see cref="IPullRequestFileNode"/>.
        /// </summary>
        public ReactiveCommand<object> OpenFile { get; }

        /// <summary>
        /// Gets a command that diffs a <see cref="IPullRequestFileNode"/>.
        /// </summary>
        public ReactiveCommand<object> DiffFile { get; }

        /// <summary>
        /// Initializes the view model with new data.
        /// </summary>
        /// <param name="data"></param>
        public override void Initialize([AllowNull] ViewWithData data)
        {
            int number;
            var repo = RemoteRepository;

            if (data != null)
            {
                var arg = (PullRequestDetailArgument)data.Data;
                number = arg.Number;
                repo = arg.Repository;
                IsLoading = true;
            }
            else
            {
                number = Model.Number;
                IsBusy = true;
            }

<<<<<<< HEAD
            OperationError = null;
            modelService.GetPullRequest(repo, number)
                .TakeLast(1)
                .ObserveOn(RxApp.MainThreadScheduler)
                .Subscribe(x => Load(repo, x).Forget());
=======
            ErrorMessage = OperationError = null;
            modelService.GetPullRequest(Repository, prNumber)
                .TakeLast(1)
                .ObserveOn(RxApp.MainThreadScheduler)
                .Catch<IPullRequestModel, Exception>(ex =>
                {
                    ErrorMessage = ex.Message.Trim();
                    IsLoading = IsBusy = false;
                    return Observable.Empty<IPullRequestModel>();
                })
                .Subscribe(x => Load(x).Forget());
>>>>>>> d9116de5
        }

        /// <summary>
        /// Loads the view model from octokit models.
        /// </summary>
        /// <param name="remoteRepository">The remote repository.</param>
        /// <param name="pullRequest">The pull request model.</param>
        public async Task Load(IRemoteRepositoryModel remoteRepository, IPullRequestModel pullRequest)
        {
<<<<<<< HEAD
            var firstLoad = (Model == null);

            Model = pullRequest;
            RemoteRepository = remoteRepository;
            Session = await sessionManager.GetSession(pullRequest);
            Title = Resources.PullRequestNavigationItemText + " #" + pullRequest.Number;

            IsFromFork = !pullRequestsService.IsPullRequestFromRepository(LocalRepository, Model);
            SourceBranchDisplayName = GetBranchDisplayName(IsFromFork, pullRequest.Head?.Label);
            TargetBranchDisplayName = GetBranchDisplayName(IsFromFork, pullRequest.Base.Label);
            CommentCount = pullRequest.Comments.Count +  pullRequest.ReviewComments.Count;
            Body = !string.IsNullOrWhiteSpace(pullRequest.Body) ? pullRequest.Body : Resources.NoDescriptionProvidedMarkdown;

            var changes = await pullRequestsService.GetTreeChanges(LocalRepository, pullRequest);
            ChangedFilesTree = (await CreateChangedFilesTree(pullRequest, changes)).Children.ToList();

            var localBranches = await pullRequestsService.GetLocalBranches(LocalRepository, pullRequest).ToList();

            IsCheckedOut = localBranches.Contains(LocalRepository.CurrentBranch);

            if (IsCheckedOut)
            {
                var divergence = await pullRequestsService.CalculateHistoryDivergence(LocalRepository, Model.Number);
                var pullEnabled = divergence.BehindBy > 0;
                var pushEnabled = divergence.AheadBy > 0 && !pullEnabled;
                string pullToolTip;
                string pushToolTip;
=======
            try
            {
                var firstLoad = (Model == null);
                Model = pullRequest;
                Session = await sessionManager.GetSession(pullRequest);
                Title = Resources.PullRequestNavigationItemText + " #" + pullRequest.Number;

                IsFromFork = pullRequestsService.IsPullRequestFromFork(Repository, Model);
                SourceBranchDisplayName = GetBranchDisplayName(IsFromFork, pullRequest.Head?.Label);
                TargetBranchDisplayName = GetBranchDisplayName(IsFromFork, pullRequest.Base.Label);
                CommentCount = pullRequest.Comments.Count + pullRequest.ReviewComments.Count;
                Body = !string.IsNullOrWhiteSpace(pullRequest.Body) ? pullRequest.Body : Resources.NoDescriptionProvidedMarkdown;

                var changes = await pullRequestsService.GetTreeChanges(Repository, pullRequest);
                ChangedFilesTree = (await CreateChangedFilesTree(pullRequest, changes)).Children.ToList();

                var localBranches = await pullRequestsService.GetLocalBranches(Repository, pullRequest).ToList();

                IsCheckedOut = localBranches.Contains(Repository.CurrentBranch);
>>>>>>> d9116de5

                if (IsCheckedOut)
                {
                    var divergence = await pullRequestsService.CalculateHistoryDivergence(Repository, Model.Number);
                    var pullEnabled = divergence.BehindBy > 0;
                    var pushEnabled = divergence.AheadBy > 0 && !pullEnabled;
                    string pullToolTip;
                    string pushToolTip;

                    if (pullEnabled)
                    {
                        pullToolTip = string.Format(
                            Resources.PullRequestDetailsPullToolTip,
                            IsFromFork ? Resources.Fork : Resources.Remote,
                            SourceBranchDisplayName);
                    }
                    else
                    {
                        pullToolTip = Resources.NoCommitsToPull;
                    }

                    if (pushEnabled)
                    {
                        pushToolTip = string.Format(
                            Resources.PullRequestDetailsPushToolTip,
                            IsFromFork ? Resources.Fork : Resources.Remote,
                            SourceBranchDisplayName);
                    }
                    else if (divergence.AheadBy == 0)
                    {
                        pushToolTip = Resources.NoCommitsToPush;
                    }
                    else
                    {
                        pushToolTip = Resources.MustPullBeforePush;
                    }

                    UpdateState = new UpdateCommandState(divergence, pullEnabled, pushEnabled, pullToolTip, pushToolTip);
                    CheckoutState = null;
                }
                else
                {
                    var caption = localBranches.Count > 0 ?
                        string.Format(Resources.PullRequestDetailsCheckout, localBranches.First().DisplayName) :
                        string.Format(Resources.PullRequestDetailsCheckoutTo, await pullRequestsService.GetDefaultLocalBranchName(Repository, Model.Number, Model.Title));
                    var clean = await pullRequestsService.IsWorkingDirectoryClean(Repository);
                    string disabled = null;

<<<<<<< HEAD
                UpdateState = new UpdateCommandState(divergence, pullEnabled, pushEnabled, pullToolTip, pushToolTip);
                CheckoutState = null;
            }
            else
            {
                var caption = localBranches.Count > 0 ?
                    string.Format(Resources.PullRequestDetailsCheckout, localBranches.First().DisplayName) :
                    string.Format(Resources.PullRequestDetailsCheckoutTo, await pullRequestsService.GetDefaultLocalBranchName(LocalRepository, Model.Number, Model.Title));
                var clean = await pullRequestsService.IsWorkingDirectoryClean(LocalRepository);
                string disabled = null;
=======
                    if (pullRequest.Head == null || !pullRequest.Head.RepositoryCloneUrl.IsValidUri)
                    {
                        disabled = Resources.SourceRepositoryNoLongerAvailable;
                    }
                    else if (!clean)
                    {
                        disabled = Resources.WorkingDirectoryHasUncommittedCHanges;
                    }
>>>>>>> d9116de5

                    CheckoutState = new CheckoutCommandState(caption, disabled);
                    UpdateState = null;
                }

                if (firstLoad)
                {
                    usageTracker.IncrementPullRequestOpened().Forget();
                }

                if (!isInCheckout)
                {
                    pullRequestsService.RemoveUnusedRemotes(Repository).Subscribe(_ => { });
                }
            }
            catch (Exception ex)
            {
                ErrorMessage = ex.Message.Trim();
            }
            finally
            {
<<<<<<< HEAD
                pullRequestsService.RemoveUnusedRemotes(LocalRepository).Subscribe(_ => { });
=======
                IsLoading = IsBusy = false;
>>>>>>> d9116de5
            }
        }

        /// <summary>
        /// Gets the before and after files needed for viewing a diff.
        /// </summary>
        /// <param name="file">The changed file.</param>
        /// <returns>A tuple containing the full path to the before and after files.</returns>
        public Task<Tuple<string, string>> ExtractDiffFiles(IPullRequestFileNode file)
        {
            var path = Path.Combine(file.DirectoryPath, file.FileName);
            return pullRequestsService.ExtractDiffFiles(LocalRepository, model, path, IsCheckedOut).ToTask();
        }

        /// <summary>
        /// Gets the full path to a file in the working directory.
        /// </summary>
        /// <param name="file">The file.</param>
        /// <returns>The full path to the file in the working directory.</returns>
        public string GetLocalFilePath(IPullRequestFileNode file)
        {
            return Path.Combine(LocalRepository.LocalPath, file.DirectoryPath, file.FileName);
        }

        void SubscribeOperationError(ReactiveCommand<Unit> command)
        {
            command.ThrownExceptions.Subscribe(x => OperationError = x.Message);
            command.IsExecuting.Select(x => x).Subscribe(x => OperationError = null);
        }

        async Task<IPullRequestDirectoryNode> CreateChangedFilesTree(IPullRequestModel pullRequest, TreeChanges changes)
        {
            var dirs = new Dictionary<string, PullRequestDirectoryNode>
            {
                { string.Empty, new PullRequestDirectoryNode(string.Empty) }
            };

            foreach (var changedFile in pullRequest.ChangedFiles)
            {
                var node = new PullRequestFileNode(
                    LocalRepository.LocalPath,
                    changedFile.FileName,
                    changedFile.Sha,
                    changedFile.Status,
                    GetStatusDisplay(changedFile, changes));

                var file = await Session.GetFile(changedFile.FileName);
                var fileCommentCount = file?.WhenAnyValue(x => x.InlineCommentThreads)
                    .Subscribe(x => node.CommentCount = x.Count(y => y.LineNumber != -1));

                var dir = GetDirectory(node.DirectoryPath, dirs);
                dir.Files.Add(node);
            }

            return dirs[string.Empty];
        }

        static PullRequestDirectoryNode GetDirectory(string path, Dictionary<string, PullRequestDirectoryNode> dirs)
        {
            PullRequestDirectoryNode dir;

            if (!dirs.TryGetValue(path, out dir))
            {
                var parentPath = Path.GetDirectoryName(path);
                var parentDir = GetDirectory(parentPath, dirs);

                dir = new PullRequestDirectoryNode(path);

                if (!parentDir.Directories.Any(x => x.DirectoryName == dir.DirectoryName))
                {
                    parentDir.Directories.Add(dir);
                    dirs.Add(path, dir);
                }
            }

            return dir;
        }

        static string GetBranchDisplayName(bool isFromFork, string targetBranchLabel)
        {
            if (targetBranchLabel != null)
            {
                return isFromFork ? targetBranchLabel : targetBranchLabel.Split(':')[1];
            }
            else
            {
                return Resources.InvalidBranchName;
            }
        }

        string GetStatusDisplay(IPullRequestFileModel file, TreeChanges changes)
        {
            switch (file.Status)
            {
                case PullRequestFileStatus.Added:
                    return Resources.AddedFileStatus;
                case PullRequestFileStatus.Renamed:
                    var fileName = file.FileName.Replace("/", "\\");
                    var change = changes?.Renamed.FirstOrDefault(x => x.Path == fileName);

                    if (change != null)
                    {
                        return Path.GetDirectoryName(change.OldPath) == Path.GetDirectoryName(change.Path) ?
                            Path.GetFileName(change.OldPath) : change.OldPath;
                    }
                    else
                    {
                        return Resources.RenamedFileStatus;
                    }
                default:
                    return null;
            }
        }

        IObservable<Unit> DoCheckout(object unused)
        {
            return Observable.Defer(async () =>
            {
                var localBranches = await pullRequestsService.GetLocalBranches(LocalRepository, Model).ToList();

                if (localBranches.Count > 0)
                {
                    return pullRequestsService.SwitchToBranch(LocalRepository, Model);
                }
                else
                {
                    return pullRequestsService
                        .GetDefaultLocalBranchName(LocalRepository, Model.Number, Model.Title)
                        .SelectMany(x => pullRequestsService.Checkout(LocalRepository, Model, x));
                }
            }).Do(_ => usageTracker.IncrementPullRequestCheckOutCount(IsFromFork).Forget());
        }

        IObservable<Unit> DoPull(object unused)
        {
            return pullRequestsService.Pull(LocalRepository)
                .Do(_ => usageTracker.IncrementPullRequestPullCount(IsFromFork).Forget());
        }

        IObservable<Unit> DoPush(object unused)
        {
            return pullRequestsService.Push(LocalRepository)
                .Do(_ => usageTracker.IncrementPullRequestPushCount(IsFromFork).Forget());
        }

        class CheckoutCommandState : IPullRequestCheckoutState
        {
            public CheckoutCommandState(string caption, string disabledMessage)
            {
                Caption = caption;
                IsEnabled = disabledMessage == null;
                ToolTip = disabledMessage ?? caption;
            }

            public string Caption { get; }
            public bool IsEnabled { get; }
            public string ToolTip { get; }
        }

        class UpdateCommandState : IPullRequestUpdateState
        {
            public UpdateCommandState(
                BranchTrackingDetails divergence,
                bool pullEnabled,
                bool pushEnabled,
                string pullToolTip,
                string pushToolTip)
            {
                CommitsAhead = divergence.AheadBy ?? 0;
                CommitsBehind = divergence.BehindBy ?? 0;
                PushEnabled = pushEnabled;
                PullEnabled = pullEnabled;
                PullToolTip = pullToolTip;
                PushToolTip = pushToolTip;
            }

            public int CommitsAhead { get; }
            public int CommitsBehind { get; }
            public bool UpToDate => CommitsAhead == 0 && CommitsBehind == 0;
            public bool PullEnabled { get; }
            public bool PushEnabled { get; }
            public string PullToolTip { get; }
            public string PushToolTip { get; }
        }
    }
}<|MERGE_RESOLUTION|>--- conflicted
+++ resolved
@@ -326,15 +326,8 @@
                 IsBusy = true;
             }
 
-<<<<<<< HEAD
-            OperationError = null;
+            ErrorMessage = OperationError = null;
             modelService.GetPullRequest(repo, number)
-                .TakeLast(1)
-                .ObserveOn(RxApp.MainThreadScheduler)
-                .Subscribe(x => Load(repo, x).Forget());
-=======
-            ErrorMessage = OperationError = null;
-            modelService.GetPullRequest(Repository, prNumber)
                 .TakeLast(1)
                 .ObserveOn(RxApp.MainThreadScheduler)
                 .Catch<IPullRequestModel, Exception>(ex =>
@@ -343,8 +336,7 @@
                     IsLoading = IsBusy = false;
                     return Observable.Empty<IPullRequestModel>();
                 })
-                .Subscribe(x => Load(x).Forget());
->>>>>>> d9116de5
+                .Subscribe(x => Load(repo, x).Forget());
         }
 
         /// <summary>
@@ -354,35 +346,6 @@
         /// <param name="pullRequest">The pull request model.</param>
         public async Task Load(IRemoteRepositoryModel remoteRepository, IPullRequestModel pullRequest)
         {
-<<<<<<< HEAD
-            var firstLoad = (Model == null);
-
-            Model = pullRequest;
-            RemoteRepository = remoteRepository;
-            Session = await sessionManager.GetSession(pullRequest);
-            Title = Resources.PullRequestNavigationItemText + " #" + pullRequest.Number;
-
-            IsFromFork = !pullRequestsService.IsPullRequestFromRepository(LocalRepository, Model);
-            SourceBranchDisplayName = GetBranchDisplayName(IsFromFork, pullRequest.Head?.Label);
-            TargetBranchDisplayName = GetBranchDisplayName(IsFromFork, pullRequest.Base.Label);
-            CommentCount = pullRequest.Comments.Count +  pullRequest.ReviewComments.Count;
-            Body = !string.IsNullOrWhiteSpace(pullRequest.Body) ? pullRequest.Body : Resources.NoDescriptionProvidedMarkdown;
-
-            var changes = await pullRequestsService.GetTreeChanges(LocalRepository, pullRequest);
-            ChangedFilesTree = (await CreateChangedFilesTree(pullRequest, changes)).Children.ToList();
-
-            var localBranches = await pullRequestsService.GetLocalBranches(LocalRepository, pullRequest).ToList();
-
-            IsCheckedOut = localBranches.Contains(LocalRepository.CurrentBranch);
-
-            if (IsCheckedOut)
-            {
-                var divergence = await pullRequestsService.CalculateHistoryDivergence(LocalRepository, Model.Number);
-                var pullEnabled = divergence.BehindBy > 0;
-                var pushEnabled = divergence.AheadBy > 0 && !pullEnabled;
-                string pullToolTip;
-                string pushToolTip;
-=======
             try
             {
                 var firstLoad = (Model == null);
@@ -390,23 +353,22 @@
                 Session = await sessionManager.GetSession(pullRequest);
                 Title = Resources.PullRequestNavigationItemText + " #" + pullRequest.Number;
 
-                IsFromFork = pullRequestsService.IsPullRequestFromFork(Repository, Model);
+                IsFromFork = !pullRequestsService.IsPullRequestFromRepository(LocalRepository, Model);
                 SourceBranchDisplayName = GetBranchDisplayName(IsFromFork, pullRequest.Head?.Label);
                 TargetBranchDisplayName = GetBranchDisplayName(IsFromFork, pullRequest.Base.Label);
                 CommentCount = pullRequest.Comments.Count + pullRequest.ReviewComments.Count;
                 Body = !string.IsNullOrWhiteSpace(pullRequest.Body) ? pullRequest.Body : Resources.NoDescriptionProvidedMarkdown;
 
-                var changes = await pullRequestsService.GetTreeChanges(Repository, pullRequest);
+                var changes = await pullRequestsService.GetTreeChanges(LocalRepository, pullRequest);
                 ChangedFilesTree = (await CreateChangedFilesTree(pullRequest, changes)).Children.ToList();
 
-                var localBranches = await pullRequestsService.GetLocalBranches(Repository, pullRequest).ToList();
-
-                IsCheckedOut = localBranches.Contains(Repository.CurrentBranch);
->>>>>>> d9116de5
+                var localBranches = await pullRequestsService.GetLocalBranches(LocalRepository, pullRequest).ToList();
+
+                IsCheckedOut = localBranches.Contains(LocalRepository.CurrentBranch);
 
                 if (IsCheckedOut)
                 {
-                    var divergence = await pullRequestsService.CalculateHistoryDivergence(Repository, Model.Number);
+                    var divergence = await pullRequestsService.CalculateHistoryDivergence(LocalRepository, Model.Number);
                     var pullEnabled = divergence.BehindBy > 0;
                     var pushEnabled = divergence.AheadBy > 0 && !pullEnabled;
                     string pullToolTip;
@@ -447,22 +409,10 @@
                 {
                     var caption = localBranches.Count > 0 ?
                         string.Format(Resources.PullRequestDetailsCheckout, localBranches.First().DisplayName) :
-                        string.Format(Resources.PullRequestDetailsCheckoutTo, await pullRequestsService.GetDefaultLocalBranchName(Repository, Model.Number, Model.Title));
-                    var clean = await pullRequestsService.IsWorkingDirectoryClean(Repository);
+                        string.Format(Resources.PullRequestDetailsCheckoutTo, await pullRequestsService.GetDefaultLocalBranchName(LocalRepository, Model.Number, Model.Title));
+                    var clean = await pullRequestsService.IsWorkingDirectoryClean(LocalRepository);
                     string disabled = null;
 
-<<<<<<< HEAD
-                UpdateState = new UpdateCommandState(divergence, pullEnabled, pushEnabled, pullToolTip, pushToolTip);
-                CheckoutState = null;
-            }
-            else
-            {
-                var caption = localBranches.Count > 0 ?
-                    string.Format(Resources.PullRequestDetailsCheckout, localBranches.First().DisplayName) :
-                    string.Format(Resources.PullRequestDetailsCheckoutTo, await pullRequestsService.GetDefaultLocalBranchName(LocalRepository, Model.Number, Model.Title));
-                var clean = await pullRequestsService.IsWorkingDirectoryClean(LocalRepository);
-                string disabled = null;
-=======
                     if (pullRequest.Head == null || !pullRequest.Head.RepositoryCloneUrl.IsValidUri)
                     {
                         disabled = Resources.SourceRepositoryNoLongerAvailable;
@@ -471,7 +421,6 @@
                     {
                         disabled = Resources.WorkingDirectoryHasUncommittedCHanges;
                     }
->>>>>>> d9116de5
 
                     CheckoutState = new CheckoutCommandState(caption, disabled);
                     UpdateState = null;
@@ -484,7 +433,7 @@
 
                 if (!isInCheckout)
                 {
-                    pullRequestsService.RemoveUnusedRemotes(Repository).Subscribe(_ => { });
+                    pullRequestsService.RemoveUnusedRemotes(LocalRepository).Subscribe(_ => { });
                 }
             }
             catch (Exception ex)
@@ -493,11 +442,7 @@
             }
             finally
             {
-<<<<<<< HEAD
-                pullRequestsService.RemoveUnusedRemotes(LocalRepository).Subscribe(_ => { });
-=======
                 IsLoading = IsBusy = false;
->>>>>>> d9116de5
             }
         }
 
