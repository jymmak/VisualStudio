--- conflicted
+++ resolved
@@ -348,12 +348,8 @@
 
             IsBusy = false;
 
-<<<<<<< HEAD
-            pullRequestsService.RemoteUnusedRemotes(repository).Subscribe(_ => { });
+            pullRequestsService.RemoveUnusedRemotes(repository).Subscribe(_ => { });
             usageTracker.IncrementPullRequestOpened().Forget();
-=======
-            pullRequestsService.RemoveUnusedRemotes(repository).Subscribe(_ => { });
->>>>>>> 76b99f8e
         }
 
         /// <summary>
