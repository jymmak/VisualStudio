﻿using System;
using System.ComponentModel.Composition;
using System.Reactive.Linq;
using GitHub.Authentication;
using GitHub.Exports;
using GitHub.Info;
using GitHub.Services;
using GitHub.Validation;
using NullGuard;
using Octokit;
using ReactiveUI;

namespace GitHub.ViewModels
{
    [ExportViewModel(ViewType = UIViewType.TwoFactor)]
    [PartCreationPolicy(CreationPolicy.NonShared)]
    public class TwoFactorDialogViewModel : BaseViewModel, ITwoFactorDialogViewModel
    {
        bool isAuthenticationCodeSent;
        bool isBusy;
        bool invalidAuthenticationCode;
        string authenticationCode;
        TwoFactorType twoFactorType;
        readonly ObservableAsPropertyHelper<string> description;
        readonly ObservableAsPropertyHelper<bool> isSms;
        readonly ObservableAsPropertyHelper<bool> showErrorMessage;

        [ImportingConstructor]
        public TwoFactorDialogViewModel(
            IVisualStudioBrowser browser,
            ITwoFactorChallengeHandler twoFactorChallengeHandler)
        {
            Title = "Two-Factor authentication required";
            twoFactorChallengeHandler.SetViewModel(this);

            var canVerify = this.WhenAny(
                x => x.AuthenticationCode,
                x => x.IsBusy,
                (code, busy) => !string.IsNullOrEmpty(code.Value) && code.Value.Length == 6 && !busy.Value);

            OkCommand = ReactiveCommand.Create(canVerify);
            CancelCommand = ReactiveCommand.Create();
<<<<<<< HEAD
            NavigateLearnMore = ReactiveCommand.Create();
            NavigateLearnMore.Subscribe(x => browser.OpenUrl(GitHubUrls.TwoFactorLearnMore));
            ResendCodeCommand = new ReactiveCommand<RecoveryOptionResult>(Observable.Return(true), _ => null);
=======
            ShowHelpCommand = new ReactiveCommand<RecoveryOptionResult>(Observable.Return(true), _ => null);
            //TODO: ShowHelpCommand.Subscribe(x => browser.OpenUrl(twoFactorHelpUri));
            ResendCodeCommand = ReactiveCommand.Create();

            showErrorMessage = this.WhenAny(
                x => x.IsAuthenticationCodeSent,
                x => x.InvalidAuthenticationCode,
                (authSent, invalid) => invalid.Value && !authSent.Value)
                .ToProperty(this, x => x.ShowErrorMessage);
>>>>>>> f874099c

            description = this.WhenAny(x => x.TwoFactorType, x => x.Value)
                .Select(type =>
                {
                    switch (type)
                    {
                        case TwoFactorType.Sms:
                            return "We sent you a message via SMS with your authentication code.";
                        case TwoFactorType.AuthenticatorApp:
                            return "Open the two-factor authentication app on your device to view your " +
                                "authentication code.";
                        case TwoFactorType.Unknown:
                            return "Enter a login authentication code here";

                        default:
                            return null;
                    }
                })
                .ToProperty(this, x => x.Description);

            isShowing = this.WhenAny(x => x.TwoFactorType, x => x.Value)
                .Select(factorType => factorType != TwoFactorType.None)
                .ToProperty(this, x => x.IsShowing);

            isSms = this.WhenAny(x => x.TwoFactorType, x => x.Value)
                .Select(factorType => factorType == TwoFactorType.Sms)
                .ToProperty(this, x => x.IsSms);
        }

        public IObservable<RecoveryOptionResult> Show(UserError userError)
        {
            IsBusy = false;
            var error = userError as TwoFactorRequiredUserError;
            InvalidAuthenticationCode = error.RetryFailed;
            TwoFactorType = error.TwoFactorType;
            var ok = OkCommand
                .Do(_ => IsBusy = true)
                .Select(_ => AuthenticationCode == null
                    ? RecoveryOptionResult.CancelOperation
                    : RecoveryOptionResult.RetryOperation)
                .Do(_ => error.ChallengeResult = AuthenticationCode != null
                    ? new TwoFactorChallengeResult(AuthenticationCode)
                    : null);
            var resend = ResendCodeCommand.Select(_ => RecoveryOptionResult.RetryOperation)
                .Do(_ => error.ChallengeResult = TwoFactorChallengeResult.RequestResendCode);
            var cancel = CancelCommand.Select(_ => RecoveryOptionResult.CancelOperation);
            return Observable.Merge(ok, cancel, resend)
                .Take(1)
                .Do(_ =>
                    IsAuthenticationCodeSent = error.ChallengeResult == TwoFactorChallengeResult.RequestResendCode);
        }

        public TwoFactorType TwoFactorType
        {
            get { return twoFactorType; }
            private set { this.RaiseAndSetIfChanged(ref twoFactorType, value); }
        }

        public bool IsSms { get { return isSms.Value; } }

        public bool IsAuthenticationCodeSent
        {
            get { return isAuthenticationCodeSent; }
            private set { this.RaiseAndSetIfChanged(ref isAuthenticationCodeSent, value); }
        }

        public string Description
        {
            [return: AllowNull]
            get { return description.Value; }
        }

        [AllowNull]
        public string AuthenticationCode
        {
            [return: AllowNull]
            get { return authenticationCode; }
            set { this.RaiseAndSetIfChanged(ref authenticationCode, value); }
        }

        public ReactiveCommand<object> OkCommand { get; private set; }
<<<<<<< HEAD
        public ReactiveCommand<object> NavigateLearnMore { get; private set; }
        public ReactiveCommand<RecoveryOptionResult> ResendCodeCommand { get; private set; }
=======
        public ReactiveCommand<RecoveryOptionResult> ShowHelpCommand { get; private set; }
        public ReactiveCommand<object> ResendCodeCommand { get; private set; }
>>>>>>> f874099c
        public ReactivePropertyValidator AuthenticationCodeValidator { get; private set; }

        public bool InvalidAuthenticationCode
        {
            get { return invalidAuthenticationCode; }
            set { this.RaiseAndSetIfChanged(ref invalidAuthenticationCode, value); }
        }

        public bool ShowErrorMessage
        {
            get { return showErrorMessage.Value; }
        }

        public bool IsBusy
        {
            get { return isBusy; }
            set { this.RaiseAndSetIfChanged(ref isBusy, value); }
        }
    }
}<|MERGE_RESOLUTION|>--- conflicted
+++ resolved
@@ -40,12 +40,8 @@
 
             OkCommand = ReactiveCommand.Create(canVerify);
             CancelCommand = ReactiveCommand.Create();
-<<<<<<< HEAD
             NavigateLearnMore = ReactiveCommand.Create();
             NavigateLearnMore.Subscribe(x => browser.OpenUrl(GitHubUrls.TwoFactorLearnMore));
-            ResendCodeCommand = new ReactiveCommand<RecoveryOptionResult>(Observable.Return(true), _ => null);
-=======
-            ShowHelpCommand = new ReactiveCommand<RecoveryOptionResult>(Observable.Return(true), _ => null);
             //TODO: ShowHelpCommand.Subscribe(x => browser.OpenUrl(twoFactorHelpUri));
             ResendCodeCommand = ReactiveCommand.Create();
 
@@ -54,7 +50,6 @@
                 x => x.InvalidAuthenticationCode,
                 (authSent, invalid) => invalid.Value && !authSent.Value)
                 .ToProperty(this, x => x.ShowErrorMessage);
->>>>>>> f874099c
 
             description = this.WhenAny(x => x.TwoFactorType, x => x.Value)
                 .Select(type =>
@@ -136,13 +131,8 @@
         }
 
         public ReactiveCommand<object> OkCommand { get; private set; }
-<<<<<<< HEAD
         public ReactiveCommand<object> NavigateLearnMore { get; private set; }
-        public ReactiveCommand<RecoveryOptionResult> ResendCodeCommand { get; private set; }
-=======
-        public ReactiveCommand<RecoveryOptionResult> ShowHelpCommand { get; private set; }
         public ReactiveCommand<object> ResendCodeCommand { get; private set; }
->>>>>>> f874099c
         public ReactivePropertyValidator AuthenticationCodeValidator { get; private set; }
 
         public bool InvalidAuthenticationCode
