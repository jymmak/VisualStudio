--- conflicted
+++ resolved
@@ -23,13 +23,6 @@
             Assignee = assignee;
             CreatedAt = createdAt;
             UpdatedAt = updatedAt ?? CreatedAt;
-        }
-
-        internal PullRequestModel(int number)
-        {
-            Number = number;
-            Title = "";
-            Author = new AccountDesigner();
         }
 
         public void CopyFrom(IPullRequestModel other)
@@ -148,13 +141,6 @@
             set { assignee = value; this.RaisePropertyChange(); }
         }
 
-<<<<<<< HEAD
-        public ISimpleRepositoryModel Repository { get; }
-        public IBranch Head { get; }
-        public IBranch Base { get; }
-
-=======
->>>>>>> d8474357
         [return: AllowNull] // nullguard thinks a string.Format can return null. sigh.
         public override string ToString()
         {
