--- conflicted
+++ resolved
@@ -16,11 +16,6 @@
 using GitHub.Infrastructure;
 using GitHub.Models;
 using GitHub.Primitives;
-<<<<<<< HEAD
-using NullGuard;
-=======
-using NLog;
->>>>>>> 91e349dd
 using Octokit;
 using Serilog;
 
