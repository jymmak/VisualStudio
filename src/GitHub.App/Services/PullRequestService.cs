--- conflicted
+++ resolved
@@ -303,7 +303,6 @@
             });
         }
 
-<<<<<<< HEAD
         async Task<string> GetFileFromRepositoryOrApi(
             ILocalRepositoryModel repository,
             IRepository repo,
@@ -316,10 +315,7 @@
                    await modelService.GetFileContents(repository, commitSha, fileName, fileSha);
         }
 
-        public IObservable<Unit> RemoteUnusedRemotes(ILocalRepositoryModel repository)
-=======
         public IObservable<Unit> RemoveUnusedRemotes(ILocalRepositoryModel repository)
->>>>>>> 56c3bcb3
         {
             return Observable.Defer(async () =>
             {
