--- conflicted
+++ resolved
@@ -326,7 +326,6 @@
             });
         }
 
-<<<<<<< HEAD
         public async Task<string> GetPullRequestMergeBase(IRepository repo, string remoteName, string baseSha, string headSha, string baseRef, int pullNumber)
         {
             var mergeBase = GetMergeBase(repo, baseSha, headSha);
@@ -352,14 +351,14 @@
 
             var baseCommit = repo.ObjectDatabase.FindMergeBase(aCommit, bCommit);
             return baseCommit?.Sha;
-=======
+        }
+
         public Task<bool> IsHeadPushed(IRepository repo)
         {
             return Task.Factory.StartNew(() =>
             {
                 return repo.Head.IsTracking && repo.Head.Tip.Sha == repo.Head.TrackedBranch.Tip.Sha;
             });
->>>>>>> 562dcffd
         }
 
         static bool IsCanonical(string s)
