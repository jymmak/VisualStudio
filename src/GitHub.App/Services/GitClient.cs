--- conflicted
+++ resolved
@@ -104,7 +104,6 @@
             });
         }
 
-<<<<<<< HEAD
         public Task<TreeChanges> Compare(
             IRepository repository,
             string sha1,
@@ -133,7 +132,9 @@
                 {
                     return null;
                 }
-=======
+            });
+        }
+
         public Task<T> GetConfig<T>(IRepository repository, string key)
         {
             Guard.ArgumentNotNull(repository, nameof(repository));
@@ -143,7 +144,6 @@
             {
                 var result = repository.Config.Get<T>(key);
                 return result != null ? result.Value : default(T);
->>>>>>> f99a5660
             });
         }
 
