﻿using System;
using System.ComponentModel.Composition;
using System.Threading.Tasks;
using GitHub.Api;
using GitHub.Infrastructure;
using GitHub.Models;
using GitHub.Primitives;
using Octokit;
using Octokit.Reactive;
using ApiClient = GitHub.Api.ApiClient;
<<<<<<< HEAD
=======
using GitHub.Logging;
using System.Threading.Tasks;
using ILoginCache = GitHub.Caches.ILoginCache;
>>>>>>> df50338e

namespace GitHub.Factories
{
    [Export(typeof(IApiClientFactory))]
    [PartCreationPolicy(CreationPolicy.Shared)]
    public class ApiClientFactory : IApiClientFactory
    {
        readonly ProductHeaderValue productHeader;

        [ImportingConstructor]
<<<<<<< HEAD
        public ApiClientFactory(IKeychain keychain, IProgram program, ILoggingConfiguration config)
=======
        public ApiClientFactory(ILoginCache loginCache, IProgram program)
>>>>>>> df50338e
        {
            Keychain = keychain;
            productHeader = program.ProductHeader;
        }

        public Task<IGitHubClient> CreateGitHubClient(HostAddress hostAddress)
        {
            var credentialStore = new KeychainCredentialStore(Keychain, hostAddress);
            var result = new GitHubClient(productHeader, credentialStore, hostAddress.ApiUri);
            return Task.FromResult<IGitHubClient>(result);
        }

        public async Task<IApiClient> Create(HostAddress hostAddress)
        {
            return new ApiClient(
                hostAddress,
                new ObservableGitHubClient(await CreateGitHubClient(hostAddress)));
        }

        protected IKeychain Keychain { get; private set; }
    }
}<|MERGE_RESOLUTION|>--- conflicted
+++ resolved
@@ -8,12 +8,6 @@
 using Octokit;
 using Octokit.Reactive;
 using ApiClient = GitHub.Api.ApiClient;
-<<<<<<< HEAD
-=======
-using GitHub.Logging;
-using System.Threading.Tasks;
-using ILoginCache = GitHub.Caches.ILoginCache;
->>>>>>> df50338e
 
 namespace GitHub.Factories
 {
@@ -24,11 +18,7 @@
         readonly ProductHeaderValue productHeader;
 
         [ImportingConstructor]
-<<<<<<< HEAD
-        public ApiClientFactory(IKeychain keychain, IProgram program, ILoggingConfiguration config)
-=======
-        public ApiClientFactory(ILoginCache loginCache, IProgram program)
->>>>>>> df50338e
+        public ApiClientFactory(IKeychain keychain, IProgram program)
         {
             Keychain = keychain;
             productHeader = program.ProductHeader;
