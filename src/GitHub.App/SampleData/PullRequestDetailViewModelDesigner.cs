using System;
using System.Diagnostics.CodeAnalysis;
using System.Reactive;
using System.Threading.Tasks;
using GitHub.Models;
using GitHub.ViewModels;
using ReactiveUI;

namespace GitHub.SampleData
{
    public class PullRequestCheckoutStateDesigner : IPullRequestCheckoutState
    {
        public string Caption { get; set; }
        public bool IsEnabled { get; set; }
        public string ToolTip { get; set; }
    }

    public class PullRequestUpdateStateDesigner : IPullRequestUpdateState
    {
        public int CommitsAhead { get; set; }
        public int CommitsBehind { get; set; }
        public bool UpToDate { get; set; }
        public string PullToolTip { get; set; }
        public string PushToolTip { get; set; }
    }

    [ExcludeFromCodeCoverage]
    public class PullRequestDetailViewModelDesigner : PanePageViewModelBase, IPullRequestDetailViewModel
    {
        public PullRequestDetailViewModelDesigner()
        {
            var repoPath = @"C:\Repo";

            Model = new PullRequestModel(419, 
                "Error handling/bubbling from viewmodels to views to viewhosts",
                 new AccountDesigner { Login = "shana", IsUser = true },
                 DateTime.Now.Subtract(TimeSpan.FromDays(3)))
            {
                State = PullRequestStateEnum.Open,
                CommitCount = 9,
            };

            SourceBranchDisplayName = "shana/error-handling";
            TargetBranchDisplayName = "master";
            Body = @"Adds a way to surface errors from the view model to the view so that view hosts can get to them.

ViewModels are responsible for handling the UI on the view they control, but they shouldn't be handling UI for things outside of the view. In this case, we're showing errors in VS outside the view, and that should be handled by the section that is hosting the view.

This requires that errors be propagated from the viewmodel to the view and from there to the host via the IView interface, since hosts don't usually know what they're hosting.

![An image](https://cloud.githubusercontent.com/assets/1174461/18882991/5dd35648-8496-11e6-8735-82c3a182e8b4.png)";

            var gitHubDir = new PullRequestDirectoryNode("GitHub");
            var modelsDir = new PullRequestDirectoryNode("Models");
            var repositoriesDir = new PullRequestDirectoryNode("Repositories");
            var itrackingBranch = new PullRequestFileNode(repoPath, @"GitHub\Models\ITrackingBranch.cs", "abc", PullRequestFileStatus.Modified, null);
            var oldBranchModel = new PullRequestFileNode(repoPath, @"GitHub\Models\OldBranchModel.cs", "abc", PullRequestFileStatus.Removed, null);
            var concurrentRepositoryConnection = new PullRequestFileNode(repoPath, @"GitHub\Repositories\ConcurrentRepositoryConnection.cs", "abc", PullRequestFileStatus.Added, "add");

            repositoriesDir.Files.Add(concurrentRepositoryConnection);
            modelsDir.Directories.Add(repositoriesDir);
            modelsDir.Files.Add(itrackingBranch);
            modelsDir.Files.Add(oldBranchModel);
            gitHubDir.Directories.Add(modelsDir);

            ChangedFilesTree = new ReactiveList<IPullRequestChangeNode>();
            ChangedFilesTree.Add(gitHubDir);
        }

        public IPullRequestModel Model { get; }
        public string SourceBranchDisplayName { get; set; }
        public string TargetBranchDisplayName { get; set; }
<<<<<<< HEAD
        public bool IsBusy { get; }
=======
        public bool IsCheckedOut { get; }
>>>>>>> dd0c5ea0
        public bool IsFromFork { get; }
        public string Body { get; }
        public IReactiveList<IPullRequestChangeNode> ChangedFilesTree { get; }
        public IPullRequestCheckoutState CheckoutState { get; set; }
        public IPullRequestUpdateState UpdateState { get; set; }
        public string OperationError { get; set; }

        public ReactiveCommand<Unit> Checkout { get; }
        public ReactiveCommand<Unit> Pull { get; }
        public ReactiveCommand<Unit> Push { get; }
        public ReactiveCommand<object> OpenOnGitHub { get; }
        public ReactiveCommand<object> OpenFile { get; }
        public ReactiveCommand<object> DiffFile { get; }

        public Task<Tuple<string, string>> ExtractDiffFiles(IPullRequestFileNode file)
        {
            return null;
        }

        public string GetLocalFilePath(IPullRequestFileNode file)
        {
            return null;
        }
    }
}<|MERGE_RESOLUTION|>--- conflicted
+++ resolved
@@ -70,11 +70,8 @@
         public IPullRequestModel Model { get; }
         public string SourceBranchDisplayName { get; set; }
         public string TargetBranchDisplayName { get; set; }
-<<<<<<< HEAD
         public bool IsBusy { get; }
-=======
         public bool IsCheckedOut { get; }
->>>>>>> dd0c5ea0
         public bool IsFromFork { get; }
         public string Body { get; }
         public IReactiveList<IPullRequestChangeNode> ChangedFilesTree { get; }
