--- conflicted
+++ resolved
@@ -221,9 +221,7 @@
     <Compile Include="ViewModels\PanePageViewModelBase.cs" />
     <Compile Include="ViewModels\DialogViewModelBase.cs" />
     <Compile Include="Models\ConnectionRepositoryHostMap.cs" />
-<<<<<<< HEAD
     <Compile Include="ViewModels\CloneSyncViewModel.cs" />
-=======
     <Compile Include="ViewModels\GistCreationViewModel.cs" />
     <Compile Include="ViewModels\NotAGitRepositoryViewModel.cs" />
     <Compile Include="ViewModels\NotAGitHubRepositoryViewModel.cs" />
@@ -235,7 +233,6 @@
     <Compile Include="ViewModels\PullRequestFileNode.cs" />
     <Compile Include="ViewModels\PullRequestListViewModel.cs" />
     <Compile Include="ViewModels\StartPageCloneViewModel.cs" />
->>>>>>> 5d6c879a
     <Compile Include="ViewModels\RepositoryCreationViewModel.cs" />
     <Compile Include="ViewModels\RepositoryCloneViewModel.cs" />
     <Compile Include="ViewModels\LoginControlViewModel.cs" />
