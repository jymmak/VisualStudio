﻿using System;
using System.ComponentModel.Composition;
using System.Linq;
using System.Reactive.Linq;
using System.Threading.Tasks;
using GitHub.Api;
using GitHub.Extensions;
using GitHub.Factories;
using GitHub.InlineReviews.Peek;
using GitHub.InlineReviews.Tags;
using GitHub.Models;
using GitHub.Primitives;
using Microsoft.VisualStudio.Language.Intellisense;
using Microsoft.VisualStudio.Text;
using Microsoft.VisualStudio.Text.Differencing;
using Microsoft.VisualStudio.Text.Editor;
using Microsoft.VisualStudio.Text.Outlining;
using Microsoft.VisualStudio.Text.Projection;

namespace GitHub.InlineReviews.Services
{
    /// <summary>
    /// Shows inline comments in a peek view.
    /// </summary>
    [Export(typeof(IInlineCommentPeekService))]
    class InlineCommentPeekService : IInlineCommentPeekService
    {
        readonly IApiClientFactory apiClientFactory;
        readonly IOutliningManagerService outliningService;
        readonly IPeekBroker peekBroker;

        [ImportingConstructor]
        public InlineCommentPeekService(
            IApiClientFactory apiClientFactory,
            IOutliningManagerService outliningManager,
            IPeekBroker peekBroker)
        {
            this.apiClientFactory = apiClientFactory;
            this.outliningService = outliningManager;
            this.peekBroker = peekBroker;
        }

        /// <inheritdoc/>
        public Tuple<int, bool> GetLineNumber(IPeekSession session, ITrackingPoint point)
        {
            var diffModel = (session.TextView as IWpfTextView)?.TextViewModel as IDifferenceTextViewModel;
            var leftBuffer = false;
            ITextSnapshotLine line = null;

            if (diffModel != null)
            {
                if (diffModel.ViewType == DifferenceViewType.InlineView)
                {
                    // If we're displaying a diff in inline mode, then we need to map the point down
                    // to the left or right buffer.
                    var snapshotPoint = point.GetPoint(point.TextBuffer.CurrentSnapshot);
                    var mappedPoint = session.TextView.BufferGraph.MapDownToFirstMatch(
                        snapshotPoint,
                        PointTrackingMode.Negative,
                        x => !(x is IProjectionSnapshot),
                        PositionAffinity.Successor);

                    if (mappedPoint != null)
                    {
                        leftBuffer = mappedPoint.Value.Snapshot == diffModel.Viewer.DifferenceBuffer.LeftBuffer.CurrentSnapshot;
                        line = mappedPoint.Value.GetContainingLine();
                    }
                }
                else
                {
                    // If we're displaying a diff in any other mode than inline, then we're in the
                    // left buffer if the session's text view is the diff's left view.
                    leftBuffer = session.TextView == diffModel.Viewer.LeftView;
                }
            }

            if (line == null)
            {
                line = point.GetPoint(point.TextBuffer.CurrentSnapshot).GetContainingLine();
            }

            return Tuple.Create(line.LineNumber, leftBuffer);
        }

        /// <inheritdoc/>
        public void Hide(ITextView textView)
        {
            peekBroker.DismissPeekSession(textView);
        }

        /// <inheritdoc/>
        public ITrackingPoint Show(ITextView textView, AddInlineCommentTag tag)
        {
            Guard.ArgumentNotNull(tag, nameof(tag));

<<<<<<< HEAD
            var lineAndtrackingPoint = GetLineAndTrackingPoint(textView, tag);
            var line = lineAndtrackingPoint.Item1;
            var trackingPoint = lineAndtrackingPoint.Item2;
=======
            var line = textView.TextSnapshot.GetLineFromLineNumber(tag.LineNumber);
            var trackingPoint = textView.TextSnapshot.CreateTrackingPoint(line.Start.Position, PointTrackingMode.Positive);
            var options = new PeekSessionCreationOptions(
                textView,
                InlineCommentPeekRelationship.Instance.Name,
                trackingPoint,
                defaultHeight: 0);
>>>>>>> 2e3cf308

            ExpandCollapsedRegions(textView, line.Extent);

            var session = peekBroker.TriggerPeekSession(options);
            var item = session.PeekableItems.OfType<InlineCommentPeekableItem>().FirstOrDefault();

            if (item != null)
            {
                var placeholder = item.ViewModel.Thread.Comments.Last();
                placeholder.CancelEdit.Take(1).Subscribe(_ => session.Dismiss());
            }

            return trackingPoint;
        }

        /// <inheritdoc/>
        public ITrackingPoint Show(ITextView textView, ShowInlineCommentTag tag)
        {
            Guard.ArgumentNotNull(textView, nameof(textView));
            Guard.ArgumentNotNull(tag, nameof(tag));

            var lineAndtrackingPoint = GetLineAndTrackingPoint(textView, tag);
            var line = lineAndtrackingPoint.Item1;
            var trackingPoint = lineAndtrackingPoint.Item2;

            ExpandCollapsedRegions(textView, line.Extent);

            peekBroker.TriggerPeekSession(textView, trackingPoint, InlineCommentPeekRelationship.Instance.Name);

            return trackingPoint;
        }

        Tuple<ITextSnapshotLine, ITrackingPoint> GetLineAndTrackingPoint(ITextView textView, InlineCommentTag tag)
        {
            var diffModel = (textView as IWpfTextView)?.TextViewModel as IDifferenceTextViewModel;
            var snapshot = textView.TextSnapshot;

            if (diffModel?.ViewType == DifferenceViewType.InlineView)
            {
                snapshot = tag.DiffChangeType == DiffChangeType.Delete ?
                    diffModel.Viewer.DifferenceBuffer.LeftBuffer.CurrentSnapshot :
                    diffModel.Viewer.DifferenceBuffer.RightBuffer.CurrentSnapshot;
            }

            var line = snapshot.GetLineFromLineNumber(tag.LineNumber);
            var trackingPoint = snapshot.CreateTrackingPoint(line.Start.Position, PointTrackingMode.Positive);
<<<<<<< HEAD
            return Tuple.Create(line, trackingPoint);
=======
            var options = new PeekSessionCreationOptions(
                textView,
                InlineCommentPeekRelationship.Instance.Name,
                trackingPoint,
                defaultHeight: 0);

            ExpandCollapsedRegions(textView, line.Extent);
            peekBroker.TriggerPeekSession(options);
            return trackingPoint;
>>>>>>> 2e3cf308
        }

        void ExpandCollapsedRegions(ITextView textView, SnapshotSpan span)
        {
            var outlining = outliningService.GetOutliningManager(textView);

            if (outlining != null)
            {
                foreach (var collapsed in outlining.GetCollapsedRegions(span))
                {
                    outlining.Expand(collapsed);
                }
            }
        }
    }
}<|MERGE_RESOLUTION|>--- conflicted
+++ resolved
@@ -93,19 +93,14 @@
         {
             Guard.ArgumentNotNull(tag, nameof(tag));
 
-<<<<<<< HEAD
             var lineAndtrackingPoint = GetLineAndTrackingPoint(textView, tag);
             var line = lineAndtrackingPoint.Item1;
             var trackingPoint = lineAndtrackingPoint.Item2;
-=======
-            var line = textView.TextSnapshot.GetLineFromLineNumber(tag.LineNumber);
-            var trackingPoint = textView.TextSnapshot.CreateTrackingPoint(line.Start.Position, PointTrackingMode.Positive);
             var options = new PeekSessionCreationOptions(
                 textView,
                 InlineCommentPeekRelationship.Instance.Name,
                 trackingPoint,
                 defaultHeight: 0);
->>>>>>> 2e3cf308
 
             ExpandCollapsedRegions(textView, line.Extent);
 
@@ -130,10 +125,15 @@
             var lineAndtrackingPoint = GetLineAndTrackingPoint(textView, tag);
             var line = lineAndtrackingPoint.Item1;
             var trackingPoint = lineAndtrackingPoint.Item2;
+            var options = new PeekSessionCreationOptions(
+                textView,
+                InlineCommentPeekRelationship.Instance.Name,
+                trackingPoint,
+                defaultHeight: 0);
 
             ExpandCollapsedRegions(textView, line.Extent);
 
-            peekBroker.TriggerPeekSession(textView, trackingPoint, InlineCommentPeekRelationship.Instance.Name);
+            peekBroker.TriggerPeekSession(options);
 
             return trackingPoint;
         }
@@ -152,19 +152,7 @@
 
             var line = snapshot.GetLineFromLineNumber(tag.LineNumber);
             var trackingPoint = snapshot.CreateTrackingPoint(line.Start.Position, PointTrackingMode.Positive);
-<<<<<<< HEAD
             return Tuple.Create(line, trackingPoint);
-=======
-            var options = new PeekSessionCreationOptions(
-                textView,
-                InlineCommentPeekRelationship.Instance.Name,
-                trackingPoint,
-                defaultHeight: 0);
-
-            ExpandCollapsedRegions(textView, line.Extent);
-            peekBroker.TriggerPeekSession(options);
-            return trackingPoint;
->>>>>>> 2e3cf308
         }
 
         void ExpandCollapsedRegions(ITextView textView, SnapshotSpan span)
