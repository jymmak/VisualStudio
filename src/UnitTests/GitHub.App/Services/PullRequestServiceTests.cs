﻿using System;
using System.IO;
using System.Text;
using System.Collections.Generic;
using System.Linq;
using System.Reactive.Linq;
using System.Threading.Tasks;
using GitHub.Extensions;
using GitHub.Models;
using GitHub.Primitives;
using GitHub.Services;
using LibGit2Sharp;
using NSubstitute;
using Rothko;
using UnitTests;
using Xunit;

public class PullRequestServiceTests : TestBaseClass
{
    public class TheExtractFileMethod
    {
        [Fact]
        public async Task ExtractHead()
        {
            var baseFileContent = "baseFileContent";
            var headFileContent = "headFileContent";
            var fileName = "fileName";
            var baseSha = "baseSha";
            var headSha = "headSha";
            var head = true;

            var file = await ExtractFile(baseSha, baseFileContent, headSha, headFileContent, baseSha, baseFileContent,
                fileName, head, Encoding.UTF8);

            Assert.Equal(headFileContent, File.ReadAllText(file));
        }

        [Fact]
        public async Task ExtractBase_MergeBaseAvailable_UseMergeBaseSha()
        {
            var baseFileContent = "baseFileContent";
            var headFileContent = "headFileContent";
            var mergeBaseFileContent = "mergeBaseFileContent";
            var fileName = "fileName";
            var baseSha = "baseSha";
            var headSha = "headSha";
            var mergeBaseSha = "mergeBaseSha";
            var head = false;

            var file = await ExtractFile(baseSha, baseFileContent, headSha, headFileContent, mergeBaseSha, mergeBaseFileContent,
                fileName, head, Encoding.UTF8);

            Assert.Equal(mergeBaseFileContent, File.ReadAllText(file));
        }

        [Fact]
        public async void MergeBaseNotAvailable_ThrowsFileNotFoundException()
        {
            var baseFileContent = "baseFileContent";
            var headFileContent = "headFileContent";
            var mergeBaseFileContent = null as string;
            var fileName = "fileName";
            var baseSha = "baseSha";
            var headSha = "headSha";
            var mergeBaseSha = null as string;
            var head = false;
            var expectMessage = $"Couldn't find merge base between {baseSha} and {headSha}.";

            var ex = await Assert.ThrowsAsync<NotFoundException>(() => ExtractFile(baseSha, baseFileContent, headSha, headFileContent, mergeBaseSha, mergeBaseFileContent,
                                fileName, head, Encoding.UTF8));
            Assert.Equal(expectMessage, ex.Message);
        }

        [Fact]
        public async Task FileAdded_BaseFileEmpty()
        {
            var baseFileContent = null as string;
            var headFileContent = "headFileContent";
            var fileName = "fileName";
            var baseSha = "baseSha";
            var headSha = "headSha";
            var head = false;

            var file = await ExtractFile(baseSha, baseFileContent, headSha, headFileContent, baseSha, baseFileContent,
                fileName, head, Encoding.UTF8);

            Assert.Equal(string.Empty, File.ReadAllText(file));
        }

        [Fact]
        public async Task FileDeleted_HeadFileEmpty()
        {
            var baseFileContent = "baseFileContent";
            var headFileContent = null as string;
            var fileName = "fileName";
            var baseSha = "baseSha";
            var headSha = "headSha";
            var baseRef = new GitReferenceModel("ref", "label", baseSha, "uri");
            var headRef = new GitReferenceModel("ref", "label", headSha, "uri");
            var head = true;

            var file = await ExtractFile(baseSha, baseFileContent, headSha, headFileContent, baseSha, baseFileContent,
                fileName, head, Encoding.UTF8);

            Assert.Equal(string.Empty, File.ReadAllText(file));
        }

        // https://github.com/github/VisualStudio/issues/1010
        [Theory]
        [InlineData("utf-8")]        // Unicode (UTF-8)
        [InlineData("Windows-1252")] // Western European (Windows)        
        public async Task ChangeEncoding(string encodingName)
        {
            var encoding = Encoding.GetEncoding(encodingName);
            var repoDir = Path.GetTempPath();
            var baseFileContent = "baseFileContent";
            var headFileContent = null as string;
            var fileName = "fileName.txt";
            var baseSha = "baseSha";
            var headSha = "headSha";
            var baseRef = new GitReferenceModel("ref", "label", baseSha, "uri");
            var head = false;

            var file = await ExtractFile(baseSha, baseFileContent, headSha, headFileContent,
                baseSha, baseFileContent, fileName, head, encoding, repoDir);

            var expectedPath = Path.Combine(repoDir, fileName);
            var expectedContent = baseFileContent;
            File.WriteAllText(expectedPath, expectedContent, encoding);

            Assert.Equal(File.ReadAllText(expectedPath), File.ReadAllText(file));
            Assert.Equal(File.ReadAllBytes(expectedPath), File.ReadAllBytes(file));
        }

        static bool HasPreamble(string file, Encoding encoding)
        {
            using (var stream = File.OpenRead(file))
            {
                foreach (var b in encoding.GetPreamble())
                {
                    if (b != stream.ReadByte())
                    {
                        return false;
                    }
                }
            }

            return true;
        }

        static async Task<string> ExtractFile(
            string baseSha, object baseFileContent, string headSha, object headFileContent, string mergeBaseSha, object mergeBaseFileContent,
<<<<<<< HEAD
            string fileName, bool head, Encoding encoding, string repoDir = "repoDir", int pullNumber = 666, string baseRef = "baseRef")
=======
            string fileName, bool checkedOut, string repoDir = "repoDir", string headRef = "headRef", string baseRef = "baseRef")
>>>>>>> a07cbc71
        {
            var repositoryModel = Substitute.For<ILocalRepositoryModel>();
            repositoryModel.LocalPath.Returns(repoDir);

            var pullRequest = Substitute.For<IPullRequestModel>();
            pullRequest.Number.Returns(1);

            pullRequest.Base.Returns(new GitReferenceModel(baseRef, "label", baseSha, "uri"));
            pullRequest.Head.Returns(new GitReferenceModel("ref", "label", headSha, "uri"));

            var serviceProvider = Substitutes.ServiceProvider;
            var gitClient = MockGitClient();
            var gitService = serviceProvider.GetGitService();
            var service = new PullRequestService(gitClient, gitService, serviceProvider.GetOperatingSystem(), Substitute.For<IUsageTracker>());

            gitClient.GetPullRequestMergeBase(Arg.Any<IRepository>(), Arg.Any<UriString>(), Arg.Any<UriString>(), baseSha, headSha, baseRef, headRef).ReturnsForAnyArgs(Task.FromResult(mergeBaseSha));
            gitClient.ExtractFile(Arg.Any<IRepository>(), mergeBaseSha, fileName).Returns(GetFileTask(mergeBaseFileContent));
            gitClient.ExtractFile(Arg.Any<IRepository>(), baseSha, fileName).Returns(GetFileTask(baseFileContent));
            gitClient.ExtractFile(Arg.Any<IRepository>(), headSha, fileName).Returns(GetFileTask(headFileContent));

            return await service.ExtractFile(repositoryModel, pullRequest, fileName, head, encoding);
        }

        static IObservable<string> GetFileObservable(object fileOrException)
        {
            if (fileOrException is string)
            {
                return Observable.Return((string)fileOrException);
            }

            if (fileOrException is Exception)
            {
                return Observable.Throw<string>((Exception)fileOrException);
            }

            return Observable.Throw<string>(new FileNotFoundException());
        }

        static Task<string> GetFileTask(object content)
        {
            if (content is string)
            {
                return Task.FromResult((string)content);
            }

            if (content is Exception)
            {
                return Task.FromException<string>((Exception)content);
            }

            if (content == null)
            {
                return Task.FromResult<string>(null);
            }

            throw new ArgumentException("Unsupported content type: " + content);
        }
    }

    [Fact]
    public void CreatePullRequestAllArgsMandatory()
    {
        var serviceProvider = Substitutes.ServiceProvider;
        var service = new PullRequestService(Substitute.For<IGitClient>(), serviceProvider.GetGitService(), serviceProvider.GetOperatingSystem(), Substitute.For<IUsageTracker>());

        IRepositoryHost host = null;
        ILocalRepositoryModel sourceRepo = null;
        ILocalRepositoryModel targetRepo = null;
        string title = null;
        string body = null;
        IBranch source = null;
        IBranch target = null;

        Assert.Throws<ArgumentNullException>(() => service.CreatePullRequest(host, sourceRepo, targetRepo, source, target, title, body));

        host = serviceProvider.GetRepositoryHosts().GitHubHost;
        Assert.Throws<ArgumentNullException>(() => service.CreatePullRequest(host, sourceRepo, targetRepo, source, target, title, body));

        sourceRepo = new LocalRepositoryModel("name", new GitHub.Primitives.UriString("http://github.com/github/stuff"), "c:\\path");
        Assert.Throws<ArgumentNullException>(() => service.CreatePullRequest(host, sourceRepo, targetRepo, source, target, title, body));

        targetRepo = new LocalRepositoryModel("name", new GitHub.Primitives.UriString("http://github.com/github/stuff"), "c:\\path");
        Assert.Throws<ArgumentNullException>(() => service.CreatePullRequest(host, sourceRepo, targetRepo, source, target, title, body));

        title = "a title";
        Assert.Throws<ArgumentNullException>(() => service.CreatePullRequest(host, sourceRepo, targetRepo, source, target, title, body));

        body = "a body";
        Assert.Throws<ArgumentNullException>(() => service.CreatePullRequest(host, sourceRepo, targetRepo, source, target, title, body));

        source = new BranchModel("source", sourceRepo);
        Assert.Throws<ArgumentNullException>(() => service.CreatePullRequest(host, sourceRepo, targetRepo, source, target, title, body));

        target = new BranchModel("target", targetRepo);
        var pr = service.CreatePullRequest(host, sourceRepo, targetRepo, source, target, title, body);

        Assert.NotNull(pr);
    }

    public class TheCheckoutMethod
    {
        [Fact]
        public async void ShouldCheckoutExistingBranch()
        {
            var gitClient = MockGitClient();
            var service = new PullRequestService(
                gitClient,
                MockGitService(),
                Substitute.For<IOperatingSystem>(),
                Substitute.For<IUsageTracker>());

            var localRepo = Substitute.For<ILocalRepositoryModel>();
            var pr = Substitute.For<IPullRequestModel>();
            pr.Number.Returns(4);
            pr.Base.Returns(new GitReferenceModel("master", "owner:master", "123", "https://foo.bar/owner/repo.git"));

            await service.Checkout(localRepo, pr, "pr/123-foo1");

            gitClient.Received().Checkout(Arg.Any<IRepository>(), "pr/123-foo1").Forget();
            gitClient.Received().SetConfig(Arg.Any<IRepository>(), "branch.pr/123-foo1.ghfvs-pr-owner-number", "owner#4").Forget();

            Assert.Equal(2, gitClient.ReceivedCalls().Count());
        }

        [Fact]
        public async void ShouldCheckoutLocalBranch()
        {
            var gitClient = MockGitClient();
            var service = new PullRequestService(
                gitClient,
                MockGitService(),
                Substitute.For<IOperatingSystem>(),
                Substitute.For<IUsageTracker>());

            var localRepo = Substitute.For<ILocalRepositoryModel>();
            localRepo.CloneUrl.Returns(new UriString("https://foo.bar/owner/repo"));

            var pr = Substitute.For<IPullRequestModel>();
            pr.Number.Returns(5);
            pr.Base.Returns(new GitReferenceModel("master", "owner:master", "123", "https://foo.bar/owner/repo.git"));
            pr.Head.Returns(new GitReferenceModel("prbranch", "owner:prbranch", "123", "https://foo.bar/owner/repo"));

            await service.Checkout(localRepo, pr, "prbranch");

            gitClient.Received().Fetch(Arg.Any<IRepository>(), "origin").Forget();
            gitClient.Received().Checkout(Arg.Any<IRepository>(), "prbranch").Forget();
            gitClient.Received().SetConfig(Arg.Any<IRepository>(), "branch.prbranch.ghfvs-pr-owner-number", "owner#5").Forget();

            Assert.Equal(4, gitClient.ReceivedCalls().Count());
        }

        [Fact]
        public async void ShouldCheckoutBranchFromFork()
        {
            var gitClient = MockGitClient();
            var service = new PullRequestService(
                gitClient,
                MockGitService(),
                Substitute.For<IOperatingSystem>(),
                Substitute.For<IUsageTracker>());

            var localRepo = Substitute.For<ILocalRepositoryModel>();
            localRepo.CloneUrl.Returns(new UriString("https://foo.bar/owner/repo"));

            var pr = Substitute.For<IPullRequestModel>();
            pr.Number.Returns(5);
            pr.Base.Returns(new GitReferenceModel("master", "owner:master", "123", "https://foo.bar/owner/repo.git"));
            pr.Head.Returns(new GitReferenceModel("prbranch", "fork:prbranch", "123", "https://foo.bar/fork/repo.git"));

            await service.Checkout(localRepo, pr, "pr/5-fork-branch");

            gitClient.Received().SetRemote(Arg.Any<IRepository>(), "fork", new Uri("https://foo.bar/fork/repo.git")).Forget();
            gitClient.Received().SetConfig(Arg.Any<IRepository>(), "remote.fork.created-by-ghfvs", "true").Forget();
            gitClient.Received().Fetch(Arg.Any<IRepository>(), "fork").Forget();
            gitClient.Received().Fetch(Arg.Any<IRepository>(), "fork", "prbranch:pr/5-fork-branch").Forget();
            gitClient.Received().Checkout(Arg.Any<IRepository>(), "pr/5-fork-branch").Forget();
            gitClient.Received().SetTrackingBranch(Arg.Any<IRepository>(), "pr/5-fork-branch", "refs/remotes/fork/prbranch").Forget();
            gitClient.Received().SetConfig(Arg.Any<IRepository>(), "branch.pr/5-fork-branch.ghfvs-pr-owner-number", "owner#5").Forget();
            Assert.Equal(7, gitClient.ReceivedCalls().Count());
        }

        [Fact]
        public async void ShouldUseUniquelyNamedRemoteForFork()
        {
            var gitClient = MockGitClient();
            var gitService = MockGitService();
            var service = new PullRequestService(
                gitClient,
                gitService,
                Substitute.For<IOperatingSystem>(),
                Substitute.For<IUsageTracker>());

            var localRepo = Substitute.For<ILocalRepositoryModel>();
            localRepo.CloneUrl.Returns(new UriString("https://foo.bar/owner/repo"));

            var repo = gitService.GetRepository(localRepo.CloneUrl);
            var remote = Substitute.For<Remote>();
            var remoteCollection = Substitute.For<RemoteCollection>();
            remoteCollection["fork"].Returns(remote);
            repo.Network.Remotes.Returns(remoteCollection);

            var pr = Substitute.For<IPullRequestModel>();
            pr.Number.Returns(5);
            pr.Base.Returns(new GitReferenceModel("master", "owner:master", "123", "https://foo.bar/owner/repo.git"));
            pr.Head.Returns(new GitReferenceModel("prbranch", "fork:prbranch", "123", "https://foo.bar/fork/repo.git"));

            await service.Checkout(localRepo, pr, "pr/5-fork-branch");

            gitClient.Received().SetRemote(Arg.Any<IRepository>(), "fork1", new Uri("https://foo.bar/fork/repo.git")).Forget();
            gitClient.Received().SetConfig(Arg.Any<IRepository>(), "remote.fork1.created-by-ghfvs", "true").Forget();
        }
    }

    public class TheGetDefaultLocalBranchNameMethod
    {
        [Fact]
        public async Task ShouldReturnCorrectDefaultLocalBranchName()
        {
            var service = new PullRequestService(
                MockGitClient(),
                MockGitService(),
                Substitute.For<IOperatingSystem>(),
                Substitute.For<IUsageTracker>());

            var localRepo = Substitute.For<ILocalRepositoryModel>();
            var result = await service.GetDefaultLocalBranchName(localRepo, 123, "Pull requests can be \"named\" all sorts of thing's (sic)");
            Assert.Equal("pr/123-pull-requests-can-be-named-all-sorts-of-thing-s-sic", result);
        }

        [Fact]
        public async Task ShouldReturnCorrectDefaultLocalBranchNameForPullRequestsWithNonLatinChars()
        {
            var service = new PullRequestService(
                MockGitClient(),
                MockGitService(),
                Substitute.For<IOperatingSystem>(),
                Substitute.For<IUsageTracker>());

            var localRepo = Substitute.For<ILocalRepositoryModel>();
            var result = await service.GetDefaultLocalBranchName(localRepo, 123, "コードをレビューする準備ができたこと");
            Assert.Equal("pr/123", result);
        }

        [Fact]
        public async Task DefaultLocalBranchNameShouldNotClashWithExistingBranchNames()
        {
            var service = new PullRequestService(
                MockGitClient(),
                MockGitService(),
                Substitute.For<IOperatingSystem>(),
                Substitute.For<IUsageTracker>());

            var localRepo = Substitute.For<ILocalRepositoryModel>();
            var result = await service.GetDefaultLocalBranchName(localRepo, 123, "foo1");
            Assert.Equal("pr/123-foo1-3", result);
        }
    }

    public class TheGetLocalBranchesMethod
    {
        [Fact]
        public async Task ShouldReturnPullRequestBranchForPullRequestFromSameRepository()
        {
            var service = new PullRequestService(
                MockGitClient(),
                MockGitService(),
                Substitute.For<IOperatingSystem>(),
                Substitute.For<IUsageTracker>());

            var localRepo = Substitute.For<ILocalRepositoryModel>();
            localRepo.CloneUrl.Returns(new UriString("https://github.com/foo/bar"));

            var result = await service.GetLocalBranches(localRepo, CreatePullRequest(fromFork: false));

            Assert.Equal("source", result.Name);
        }

        [Fact]
        public async Task ShouldReturnMarkedBranchForPullRequestFromFork()
        {
            var repo = Substitute.For<IRepository>();
            var config = Substitute.For<Configuration>();

            var configEntry1 = Substitute.For<ConfigurationEntry<string>>();
            configEntry1.Key.Returns("branch.pr/1-foo.ghfvs-pr");
            configEntry1.Value.Returns("foo#1");
            var configEntry2 = Substitute.For<ConfigurationEntry<string>>();
            configEntry2.Key.Returns("branch.pr/2-bar.ghfvs-pr");
            configEntry2.Value.Returns("foo#2");

            config.GetEnumerator().Returns(new List<ConfigurationEntry<string>>
            {
                configEntry1,
                configEntry2,
            }.GetEnumerator());

            repo.Config.Returns(config);

            var service = new PullRequestService(
                MockGitClient(),
                MockGitService(repo),
                Substitute.For<IOperatingSystem>(),
                Substitute.For<IUsageTracker>());

            var localRepo = Substitute.For<ILocalRepositoryModel>();
            localRepo.CloneUrl.Returns(new UriString("https://github.com/foo/bar.git"));

            var result = await service.GetLocalBranches(localRepo, CreatePullRequest(true));

            Assert.Equal("pr/1-foo", result.Name);
        }

        static IPullRequestModel CreatePullRequest(bool fromFork)
        {
            var author = Substitute.For<IAccount>();

            return new PullRequestModel(1, "PR 1", author, DateTimeOffset.Now)
            {
                State = PullRequestStateEnum.Open,
                Body = string.Empty,
                Head = new GitReferenceModel("source", fromFork ? "fork:baz" : "foo:baz", "sha", fromFork ? "https://github.com/fork/bar.git" : "https://github.com/foo/bar.git"),
                Base = new GitReferenceModel("dest", "foo:bar", "sha", "https://github.com/foo/bar.git"),
            };
        }

        static IGitService MockGitService(IRepository repository = null)
        {
            var result = Substitute.For<IGitService>();
            result.GetRepository(Arg.Any<string>()).Returns(repository ?? Substitute.For<IRepository>());
            return result;
        }
    }

    public class TheRemoteUnusedRemotesMethod
    {
        [Fact]
        public async Task ShouldRemoveUnusedRemote()
        {
            var gitClient = MockGitClient();
            var gitService = MockGitService();
            var service = new PullRequestService(
                gitClient,
                gitService,
                Substitute.For<IOperatingSystem>(),
                Substitute.For<IUsageTracker>());

            var localRepo = Substitute.For<ILocalRepositoryModel>();
            localRepo.CloneUrl.Returns(new UriString("https://github.com/foo/bar"));

            var repo = gitService.GetRepository(localRepo.CloneUrl);
            var remote1 = Substitute.For<Remote>();
            var remote2 = Substitute.For<Remote>();
            var remote3 = Substitute.For<Remote>();
            var remotes = new List<Remote> { remote1, remote2, remote3 };
            var remoteCollection = Substitute.For<RemoteCollection>();
            remote1.Name.Returns("remote1");
            remote2.Name.Returns("remote2");
            remote3.Name.Returns("remote3");
            remoteCollection.GetEnumerator().Returns(_ => remotes.GetEnumerator());
            repo.Network.Remotes.Returns(remoteCollection);

            var branch1 = Substitute.For<LibGit2Sharp.Branch>();
            var branch2 = Substitute.For<LibGit2Sharp.Branch>();
            var branches = new List<LibGit2Sharp.Branch> { branch1, branch2 };
            var branchCollection = Substitute.For<BranchCollection>();
            branch1.Remote.Returns(remote1);
            branch2.Remote.Returns(remote1);
            branchCollection.GetEnumerator().Returns(_ => branches.GetEnumerator());
            repo.Branches.Returns(branchCollection);

            gitClient.GetConfig<bool>(Arg.Any<IRepository>(), "remote.remote1.created-by-ghfvs").Returns(Task.FromResult(true));
            gitClient.GetConfig<bool>(Arg.Any<IRepository>(), "remote.remote2.created-by-ghfvs").Returns(Task.FromResult(true));

            await service.RemoveUnusedRemotes(localRepo);

            remoteCollection.DidNotReceive().Remove("remote1");
            remoteCollection.Received().Remove("remote2");
            remoteCollection.DidNotReceive().Remove("remote3");
        }
    }

    static BranchCollection MockBranches(params string[] names)
    {
        var result = Substitute.For<BranchCollection>();

        foreach (var name in names)
        {
            var branch = Substitute.For<LibGit2Sharp.Branch>();
            branch.CanonicalName.Returns("refs/heads/" + name);
            result[name].Returns(branch);
        }

        return result;
    }

    static IGitClient MockGitClient()
    {
        var result = Substitute.For<IGitClient>();
        var remote = Substitute.For<Remote>();
        remote.Name.Returns("origin");
        result.GetHttpRemote(Arg.Any<IRepository>(), Arg.Any<string>()).Returns(Task.FromResult(remote));
        return result;
    }

    static IGitService MockGitService()
    {
        var repository = Substitute.For<IRepository>();
        var branches = MockBranches("pr/123-foo1", "pr/123-foo1-2");
        repository.Branches.Returns(branches);

        var result = Substitute.For<IGitService>();        
        result.GetRepository(Arg.Any<string>()).Returns(repository);
        return result;
    }
}<|MERGE_RESOLUTION|>--- conflicted
+++ resolved
@@ -150,11 +150,7 @@
 
         static async Task<string> ExtractFile(
             string baseSha, object baseFileContent, string headSha, object headFileContent, string mergeBaseSha, object mergeBaseFileContent,
-<<<<<<< HEAD
-            string fileName, bool head, Encoding encoding, string repoDir = "repoDir", int pullNumber = 666, string baseRef = "baseRef")
-=======
-            string fileName, bool checkedOut, string repoDir = "repoDir", string headRef = "headRef", string baseRef = "baseRef")
->>>>>>> a07cbc71
+            string fileName, bool head, Encoding encoding, string repoDir = "repoDir", int pullNumber = 666, string baseRef = "baseRef", string headRef = "headRef")
         {
             var repositoryModel = Substitute.For<ILocalRepositoryModel>();
             repositoryModel.LocalPath.Returns(repoDir);
