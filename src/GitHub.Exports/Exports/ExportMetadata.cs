using System;
using System.ComponentModel.Composition;
using GitHub.UI;
using GitHub.ViewModels;
using System.Windows.Controls;
using System.Linq;
using System.Diagnostics;
using System.Reflection;
using GitHub.VisualStudio;

namespace GitHub.Exports
{
    public enum UIViewType
    {
        None,
        Login,
        TwoFactor,
        Create,
        Clone,
        Publish,
<<<<<<< HEAD
        PRList,
        PRDetail,
        PRCreation,
=======
        Gist,
        LogoutRequired,
>>>>>>> 2eee1374
        End = 100,
        GitHubPane,
        LoggedOut
    }

    public enum MenuType
    {
        GitHubPane,
        OpenPullRequests
    }

    [MetadataAttribute]
    [AttributeUsage(AttributeTargets.Class, AllowMultiple = false)]
    public sealed class ExportViewModelAttribute : ExportAttribute
    {
        public ExportViewModelAttribute() : base(typeof(IViewModel))
        {}

        public UIViewType ViewType { get; set; }
    }

    [MetadataAttribute]
    [AttributeUsage(AttributeTargets.Class, AllowMultiple = false)]
    public sealed class ExportViewAttribute : ExportAttribute
    {
        public ExportViewAttribute() : base(typeof(IView))
        {
        }

        public UIViewType ViewType { get; set; }
    }

    [MetadataAttribute]
    [AttributeUsage(AttributeTargets.Class, AllowMultiple = false)]
    public sealed class ExportMenuAttribute : ExportAttribute
    {
        public ExportMenuAttribute() : base(typeof(IMenuHandler))
        {
        }

        public MenuType MenuType { get; set; }
    }

    public interface IViewModelMetadata
    {
        UIViewType ViewType { get; }
    }

    public interface IMenuMetadata
    {
        MenuType MenuType { get; }
    }

    public static class ExportMetadataAttributeExtensions
    {
        public static bool IsViewType(this UserControl c, UIViewType type)
        {
            return c.GetType().GetCustomAttributesData().Any(attr => IsViewType(attr, type));
        }

        public static bool IsViewType(this IView c, UIViewType type)
        {
            return c.GetType().GetCustomAttributesData().Any(attr => IsViewType(attr, type));
        }

        static bool IsViewType(CustomAttributeData attributeData, UIViewType viewType)
        {
            Debug.Assert(attributeData.NamedArguments != null);
            return attributeData.AttributeType == typeof(ExportViewAttribute)
                && (UIViewType)attributeData.NamedArguments[0].TypedValue.Value == viewType;
        }

        public static bool IsMenuType(this IMenuHandler c, MenuType type)
        {
            return c.GetType().GetCustomAttributesData().Any(attr => IsMenuType(attr, type));
        }

        static bool IsMenuType(CustomAttributeData attributeData, MenuType type)
        {
            Debug.Assert(attributeData.NamedArguments != null);
            return attributeData.AttributeType == typeof(ExportMenuAttribute)
                && (MenuType)attributeData.NamedArguments[0].TypedValue.Value == type;
        }
    }
}<|MERGE_RESOLUTION|>--- conflicted
+++ resolved
@@ -18,14 +18,11 @@
         Create,
         Clone,
         Publish,
-<<<<<<< HEAD
         PRList,
         PRDetail,
         PRCreation,
-=======
         Gist,
         LogoutRequired,
->>>>>>> 2eee1374
         End = 100,
         GitHubPane,
         LoggedOut
